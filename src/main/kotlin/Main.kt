package main

fun main(arg: Array<String>) {
<<<<<<< HEAD
    val player = VideoPlayer( arg[0])
=======
    val player = VideoPlayer(arg[0])
>>>>>>> 84b5bdb6
    player.run()
}<|MERGE_RESOLUTION|>--- conflicted
+++ resolved
@@ -1,10 +1,6 @@
 package main
 
 fun main(arg: Array<String>) {
-<<<<<<< HEAD
-    val player = VideoPlayer( arg[0])
-=======
     val player = VideoPlayer(arg[0])
->>>>>>> 84b5bdb6
     player.run()
 }